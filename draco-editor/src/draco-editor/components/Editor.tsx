--- conflicted
+++ resolved
@@ -16,12 +16,8 @@
   editor: Object;
 }
 
-<<<<<<< HEAD
 const EXAMPLE = `
 % ====== Data definitions ======
-=======
-const EXAMPLE = `% ====== Data definitions ======
->>>>>>> 4ba42eb1
 num_rows(142).
 
 fieldtype(horsepower,number).
@@ -45,13 +41,8 @@
   public constructor(props: any) {
     super(props);
     this.state = {
-<<<<<<< HEAD
       status: "",
       output: null
-=======
-      code: EXAMPLE,
-      status: ""
->>>>>>> 4ba42eb1
     };
 
     this.code = EXAMPLE;
@@ -158,13 +149,8 @@
                   enabled: false
                 }
               }}
-<<<<<<< HEAD
-              language={null}
+              language="asp"
               value={this.code}
-=======
-              language="asp"
-              value={this.state.code}
->>>>>>> 4ba42eb1
               editorDidMount={this.editorDidMount}
               editorWillMount={this.editorWillMount}
               onChange={this.handleEditorChange}
